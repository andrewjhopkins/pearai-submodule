{
  "name": "continue",
  "icon": "media/icon.png",
<<<<<<< HEAD
  "version": "0.3.18",
=======
  "version": "0.5.1",
>>>>>>> 5d21bdf2
  "repository": {
    "type": "git",
    "url": "https://github.com/continuedev/continue"
  },
  "extensionKind": [
    "ui",
    "workspace"
  ],
  "bugs": {
    "url": "https://github.com/continuedev/continue/issues",
    "email": "nate@continue.dev"
  },
  "homepage": "https://continue.dev",
  "qna": "https://github.com/continuedev/continue/issues/new/choose",
  "license": "Apache-2.0",
  "displayName": "Continue - CodeLlama, GPT-4, and more",
  "pricing": "Free",
  "description": "Open-source autopilot for software development - bring the power of ChatGPT to your IDE",
  "publisher": "Continue",
  "engines": {
    "vscode": "^1.67.0"
  },
  "galleryBanner": {
    "color": "#1E1E1E",
    "theme": "dark"
  },
  "categories": [
    "Programming Languages",
    "Education",
    "Machine Learning",
    "Snippets"
  ],
  "keywords": [
    "chatgpt",
    "github",
    "copilot",
    "llama",
    "codellama",
    "ai"
  ],
  "activationEvents": [
    "onStartupFinished",
    "onView:continueGUIView"
  ],
  "main": "./out/extension.js",
  "browser": "./out/extension.js",
  "contributes": {
    "configuration": {
      "title": "Continue",
      "properties": {
        "continue.serverUrl": {
          "type": "string",
          "default": "http://localhost:65432",
          "description": "The URL of the Continue server if you are running Continue manually. NOTE: This is NOT the URL of the LLM server. If you want to use an LLM hosted at a custom URL, please see https://continue.dev/docs/customization#change-the-default-llm and complete configuration in `~/.continue/config.py`, which you can access by using the '/config' slash command."
        },
        "continue.manuallyRunningServer": {
          "type": "boolean",
          "default": false,
          "description": "If you are manually running the Continue server, you should update the Server URL and check this box. This will stop Continue from attempting to remove your server and download a new version."
        },
        "continue.telemetryEnabled": {
          "type": "boolean",
          "default": true,
          "description": "Continue collects anonymous usage data, cleaned of PII, to help us improve the product for our users. Read more  at https://continue.dev/docs/telemetry."
        },
        "continue.showInlineTip": {
          "type": "boolean",
          "default": true,
          "description": "Show inline suggestion to use the Continue keyboard shortcuts."
        }
      }
    },
    "commands": [
      {
        "command": "continue.acceptDiff",
        "category": "Continue",
        "title": "Accept Diff"
      },
      {
        "command": "continue.rejectDiff",
        "category": "Continue",
        "title": "Reject Diff"
      },
      {
        "command": "continue.quickTextEntry",
        "category": "Continue",
        "title": "Quick Text Entry"
      },
      {
        "command": "continue.viewLogs",
        "category": "Continue",
        "title": "View Continue Server Logs"
      },
      {
        "command": "continue.toggleAuxiliaryBar",
        "category": "Continue",
        "title": "Toggle Right Sidebar"
      },
      {
        "command": "continue.focusContinueInput",
        "category": "Continue",
        "title": "Add Highlighted Code to Context"
      },
      {
        "command": "continue.focusContinueInputWithEdit",
        "category": "Continue",
        "title": "Edit Highlighted Code"
      },
      {
        "command": "continue.debugTerminal",
        "category": "Continue",
        "title": "Debug Terminal"
      },
      {
        "command": "continue.shareSession",
        "category": "Continue",
        "title": "Share Session"
      },
      {
        "command": "continue.selectFilesAsContext",
        "category": "Continue",
        "title": "Continue: Select Files as Context"
      }
    ],
    "keybindings": [
      {
        "command": "continue.focusContinueInput",
        "mac": "cmd+m",
        "key": "ctrl+m"
      },
      {
        "command": "continue.focusContinueInputWithEdit",
        "mac": "cmd+shift+m",
        "key": "ctrl+shift+m"
      },
      {
        "command": "continue.acceptDiff",
        "mac": "shift+cmd+enter",
        "key": "shift+ctrl+enter"
      },
      {
        "command": "continue.rejectDiff",
        "mac": "shift+cmd+backspace",
        "key": "shift+ctrl+backspace"
      },
      {
        "command": "continue.quickTextEntry",
        "mac": "cmd+shift+l",
        "key": "ctrl+shift+l"
      },
      {
        "command": "continue.toggleAuxiliaryBar",
        "mac": "alt+cmd+m",
        "key": "alt+ctrl+m"
      },
      {
        "command": "continue.debugTerminal",
        "mac": "cmd+shift+r",
        "key": "ctrl+shift+r"
      }
    ],
    "submenus": [
      {
        "id": "continue.continueSubMenu",
        "label": "Continue"
      }
    ],
    "menus": {
      "terminal/context": [
        {
          "command": "continue.debugTerminal",
          "group": "1_debug@1"
        }
      ],
      "webview/context": [
        {
          "command": "continue.shareSession",
          "group": "navigation@1"
        }
      ],
      "editor/context": [
        {
          "submenu": "continue.continueSubMenu",
          "group": "1_debug@1",
          "when": "editorHasSelection"
        }
      ],
      "continue.continueSubMenu": [
        {
          "command": "continue.focusContinueInput",
          "when": "editorHasSelection",
          "group": "Continue"
        },
        {
          "command": "continue.focusContinueInputWithEdit",
          "group": "Continue",
          "when": "editorHasSelection"
        }
      ],
      "explorer/context": [
        {
          "command": "continue.selectFilesAsContext",
          "group": "1_debug@1"
        }
      ]
    },
    "viewsContainers": {
      "activitybar": [
        {
          "id": "continue",
          "title": "Continue",
          "icon": "media/continue-dev-square.png"
        }
      ]
    },
    "views": {
      "continue": [
        {
          "type": "webview",
          "id": "continue.continueGUIView",
          "name": "",
          "visibility": "visible"
        }
      ]
    },
    "walkthroughs": [
      {
        "id": "continue",
        "title": "Getting Started",
        "description": "Learn how to use Continue",
        "steps": [
          {
            "id": "edit",
            "title": "Edit in natural language",
            "description": "Highlight a section of code and instruct Continue to refactor it (e.g. `/edit rewrite this function to be async`)",
            "media": {
              "image": "media/edit.png",
              "altText": "Empty image"
            },
            "completionEvents": []
          },
          {
            "id": "explain",
            "title": "Get possible explanations",
            "description": "Ask Continue about a part of your code to get another perspective (e.g. `where in the page should I be making this request to the backend?`)",
            "media": {
              "image": "media/explain.png",
              "altText": "Empty image"
            },
            "completionEvents": []
          },
          {
            "id": "generate",
            "title": "Generate files from scratch",
            "description": "Let Continue build the scaffolding of Python scripts, React components, and more (e.g. `/edit here is a connector for postgres, now write one for kafka`)",
            "media": {
              "image": "media/generate.png",
              "altText": "Empty image"
            },
            "completionEvents": []
          }
        ]
      }
    ]
  },
  "scripts": {
    "esbuild-base": "node esbuild.mjs",
    "vscode:prepublish": "npm run esbuild-base -- --minify",
    "esbuild": "npm run esbuild-base -- --sourcemap",
    "esbuild-watch": "npm run esbuild-base -- --sourcemap --watch",
    "tsc": "tsc -p ./",
    "tsc-watch": "tsc -watch -p ./",
    "typegen": "node scripts/typegen.js",
    "rebuild": "electron-rebuild -v 19.1.8 node-pty",
    "lint": "eslint src --ext ts",
    "build-test": "tsc && node esbuild.test.mjs",
    "test": "npm run build-test && node ./out/test-runner/runTestOnVSCodeHost.js",
    "prepackage": "node scripts/prepackage.js",
    "package": "node scripts/package.js",
    "package:pre-release": "node scripts/package.js --pre-release"
  },
  "devDependencies": {
    "@nestjs/common": "^8.4.7",
    "@openapitools/openapi-generator-cli": "^2.5.2",
    "@types/glob": "^8.0.0",
    "@types/mocha": "^10.0.1",
    "@types/node": "16.x",
    "@types/node-fetch": "^2.6.2",
    "@types/react-dom": "^18.2.4",
    "@types/request": "^2.48.8",
    "@types/vscode": "1.67",
    "@types/ws": "^8.5.4",
    "@typescript-eslint/eslint-plugin": "^5.45.0",
    "@typescript-eslint/parser": "^5.45.0",
    "@vscode/test-electron": "^2.2.0",
    "esbuild": "^0.17.19",
    "eslint": "^8.28.0",
    "glob": "^8.0.3",
    "json-schema-to-typescript": "^12.0.0",
    "mocha": "^10.1.0",
    "ovsx": "^0.8.3",
    "ts-jest": "^29.1.1",
    "typescript": "^4.9.3",
    "vite": "^4.3.9",
    "vsce": "^2.15.0"
  },
  "dependencies": {
    "@electron/rebuild": "^3.2.10",
    "@reduxjs/toolkit": "^1.9.3",
    "axios": "^1.2.5",
    "downshift": "^7.6.0",
    "fkill": "^8.1.0",
    "highlight.js": "^11.7.0",
    "highlightable": "^1.3.0-beta.0",
    "ncp": "^2.0.0",
    "node-machine-id": "^1.1.12",
    "posthog-node": "^3.1.2",
    "react-markdown": "^8.0.7",
    "react-redux": "^8.0.5",
    "request": "^2.88.2",
    "socket.io-client": "^4.7.2",
    "strip-ansi": "^7.1.0",
    "tailwindcss": "^3.3.2",
    "uuidv4": "^6.2.13",
    "vscode-languageclient": "^8.0.2",
    "ws": "^8.13.0"
  },
  "optionalDependencies": {
    "@esbuild/android-arm": "^0.18.17"
  }
}<|MERGE_RESOLUTION|>--- conflicted
+++ resolved
@@ -1,11 +1,7 @@
 {
   "name": "continue",
   "icon": "media/icon.png",
-<<<<<<< HEAD
-  "version": "0.3.18",
-=======
   "version": "0.5.1",
->>>>>>> 5d21bdf2
   "repository": {
     "type": "git",
     "url": "https://github.com/continuedev/continue"
