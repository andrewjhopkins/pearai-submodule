--- conflicted
+++ resolved
@@ -1,15 +1,9 @@
 import * as child_process from "child_process";
 import { exec } from "child_process";
-import { ContinueRcJson, IDE, IdeInfo, IndexTag, Problem, Range } from "core";
+import { ContinueRcJson, IDE, IdeInfo, IndexTag, Problem, Range, Thread } from "core";
 import { getContinueGlobalPath } from "core/util/paths";
 import * as path from "path";
 import * as vscode from "vscode";
-<<<<<<< HEAD
-
-import * as child_process from "child_process";
-import { ContinueRcJson, IDE, IdeInfo, Problem, Range, Thread } from "core";
-=======
->>>>>>> 7a01d29b
 import { DiffManager } from "./diff/horizontal";
 import { VsCodeIdeUtils } from "./util/ideUtils";
 import { traverseDirectory } from "./util/traverseDirectory";
