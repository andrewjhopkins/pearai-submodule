--- conflicted
+++ resolved
@@ -1,15 +1,10 @@
-<<<<<<< HEAD
-import { createSlice } from "@reduxjs/toolkit";
-=======
 import { PayloadAction, createSlice } from "@reduxjs/toolkit";
-import TransformersJsEmbeddingsProvider from "core/indexing/embeddings/TransformersJsEmbeddingsProvider";
->>>>>>> 8419509b
-import FreeTrial from "core/llm/llms/FreeTrial";
 import {
   ContextProviderDescription,
   ContinueConfig,
   SlashCommandDescription,
 } from "core";
+import FreeTrial from "core/llm/llms/FreeTrial";
 
 const TEST_SLASH_COMMANDS = [
   {
