--- conflicted
+++ resolved
@@ -1,30 +1,19 @@
 import { EmbedOptions } from "../..";
+import { withExponentialBackoff } from "../../util/withExponentialBackoff";
 import BaseEmbeddingsProvider from "./BaseEmbeddingsProvider";
-import { withExponentialBackoff } from "../../util/withExponentialBackoff";
 
 async function embedOne(chunk: string, options: EmbedOptions) {
-<<<<<<< HEAD
-  const resp = await fetch(new URL("api/embeddings", options.apiBase), {
-    method: "POST",
-    body: JSON.stringify({
-      model: options.model,
-      prompt: chunk,
-    }),
-  });
-
-=======
   const fetchWithBackoff = () =>
     withExponentialBackoff<Response>(() =>
-      fetch(`${options.apiBase}/api/embeddings`, {
+      fetch(new URL("api/embeddings", options.apiBase), {
         method: "POST",
         body: JSON.stringify({
           model: options.model,
           prompt: chunk,
         }),
-      })
+      }),
     );
   const resp = await fetchWithBackoff();
->>>>>>> 12ffa956
   if (!resp.ok) {
     throw new Error("Failed to embed chunk: " + (await resp.text()));
   }
